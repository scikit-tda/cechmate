--- conflicted
+++ resolved
@@ -7,10 +7,7 @@
 
 from .base import BaseFiltration
 
-<<<<<<< HEAD
-=======
 __all__ = ["Alpha"]
->>>>>>> 728ce214
 
 class Alpha(BaseFiltration):
     """ Construct an Alpha filtration from the given data.
@@ -113,14 +110,9 @@
             )
 
         simplices = [([i], 0) for i in range(X.shape[0])]
-<<<<<<< HEAD
-        for tau in filtration:
-            simplices.append((tau, filtration[tau]))
-=======
         simplices.extend(filtration.items())
 
         self.simplices_ = simplices
->>>>>>> 728ce214
 
         return simplices
 
@@ -186,11 +178,4 @@
                 # Transform back to ambient if SC1
                 x = x.dot(V.T) + muV
             return (x, rSqr)
-<<<<<<< HEAD
-        return (np.inf, np.inf)  # SC2 (Points not in general position)
-
-
-__all__ = ["Alpha"]
-=======
-        return (np.inf, np.inf)  # SC2 (Points not in general position)
->>>>>>> 728ce214
+        return (np.inf, np.inf)  # SC2 (Points not in general position)