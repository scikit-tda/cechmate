--- conflicted
+++ resolved
@@ -21,11 +21,6 @@
 
         """
 
-<<<<<<< HEAD
-class BaseFiltration:
-    def __init__(self, max_dim=3):
-        self.max_dim = max_dim
-=======
         self.max_dim = max_dim
         self.verbose = verbose
 
@@ -53,4 +48,3 @@
         self.diagrams_ = phat_diagrams(simplices, show_inf)
 
         return self.diagrams_
->>>>>>> 728ce214
