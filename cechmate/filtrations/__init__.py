from .alpha import *
from .rips import *
from .cech import *
<<<<<<< HEAD
from .cover import *
=======
from .extended import *
>>>>>>> 728ce214
from .miniball import get_boundary<|MERGE_RESOLUTION|>--- conflicted
+++ resolved
@@ -1,9 +1,6 @@
 from .alpha import *
 from .rips import *
 from .cech import *
-<<<<<<< HEAD
 from .cover import *
-=======
 from .extended import *
->>>>>>> 728ce214
 from .miniball import get_boundary