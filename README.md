# Cechmate
<<<<<<< HEAD

This library provides easy to use  onstructors for custom filtrations. It is currently designed to produce filtrations suitable for use with [Phat](https://github.com/xoltar/phat). Phat currently provides a clean interface for persistence reduction algorithms for boundary matrices. This tool helps bridge the gap between data and boundary matrices.  Currently, we support construction of Alpha and Rips filtrations, with more on the way.  

If you have a particular filtration you would like implemented, please feel free to reach out and we can work on helping with implementation and integration, so others can use it.



## Dependencies
* Numpy
* Matplotlib
* Phat

## Setup
You will need to install the Python wrapper for [Phat](https://github.com/xoltar/phat) using pip

```
pip install phat
```

Cechmate is currently not hosted on pypi, until it is, please install the library from a clone with the following commands:
```
git clone https://github.com/ctralie/cechmate
cd cechmate
pip install -e .
```


## Test examples (this doesn't work quite right right now, should we make it a notebook?)

Then you can test it

```
python PhatCech.py
```

The output is something like
```
Constructing boundary matrix...
Finished constructing boundary matrix (Elapsed Time 2.18)
Computing persistence pairs...
Finished computing persistence pairs (Elapsed Time 1.14)
```
And you should see the following image pop up:
![Example Rips Filtration](examples/RipsExample.png "Rips on Noisy Circle")
=======

This library provides easy to use  onstructors for custom filtrations. It is currently designed to produce filtrations suitable for use with [Phat](https://github.com/xoltar/phat). Phat currently provides a clean interface for persistence reduction algorithms for boundary matrices. This tool helps bridge the gap between data and boundary matrices.  Currently, we support construction of Alpha and Rips filtrations, with more on the way.  
>>>>>>> 75d7d166

If you have a particular filtration you would like implemented, please feel free to reach out and we can work on helping with implementation and integration, so others can use it.


<<<<<<< HEAD
![Example Cech Filtration](examples/CustomExample.svg "Example of a Custom Filtration")
=======
>>>>>>> 75d7d166

## Dependencies
* Numpy
* Matplotlib
* Phat

## Setup
You will need to install the Python wrapper for [Phat](https://github.com/xoltar/phat) using pip

```
pip install phat
```

Cechmate is currently not hosted on pypi, until it is, please install the library from a clone with the following commands:
```
git clone https://github.com/ctralie/cechmate
cd cechmate
pip install -e .
```

<<<<<<< HEAD
And the persistence diagrams are
![Example Alpha Filtration](examples/AlphaExample.svg "Example of an Alpha Filtration")
=======
>>>>>>> 75d7d166

## Test examples

Please refer to the BasicUsage notebook in the examples/ directory<|MERGE_RESOLUTION|>--- conflicted
+++ resolved
@@ -1,11 +1,12 @@
 # Cechmate
-<<<<<<< HEAD
 
-This library provides easy to use  onstructors for custom filtrations. It is currently designed to produce filtrations suitable for use with [Phat](https://github.com/xoltar/phat). Phat currently provides a clean interface for persistence reduction algorithms for boundary matrices. This tool helps bridge the gap between data and boundary matrices.  Currently, we support construction of Alpha and Rips filtrations, with more on the way.  
+This library provides easy to use  onstructors for custom filtrations. 
+It is currently designed to produce filtrations suitable for use with [Phat](https://github.com/xoltar/phat). 
+Phat currently provides a clean interface for persistence reduction algorithms for boundary matrices. 
+This tool helps bridge the gap between data and boundary matrices.  
+Currently, we support construction of Alpha and Rips filtrations, with more on the way.  
 
 If you have a particular filtration you would like implemented, please feel free to reach out and we can work on helping with implementation and integration, so others can use it.
-
-
 
 ## Dependencies
 * Numpy
@@ -26,62 +27,6 @@
 pip install -e .
 ```
 
-
-## Test examples (this doesn't work quite right right now, should we make it a notebook?)
-
-Then you can test it
-
-```
-python PhatCech.py
-```
-
-The output is something like
-```
-Constructing boundary matrix...
-Finished constructing boundary matrix (Elapsed Time 2.18)
-Computing persistence pairs...
-Finished computing persistence pairs (Elapsed Time 1.14)
-```
-And you should see the following image pop up:
-![Example Rips Filtration](examples/RipsExample.png "Rips on Noisy Circle")
-=======
-
-This library provides easy to use  onstructors for custom filtrations. It is currently designed to produce filtrations suitable for use with [Phat](https://github.com/xoltar/phat). Phat currently provides a clean interface for persistence reduction algorithms for boundary matrices. This tool helps bridge the gap between data and boundary matrices.  Currently, we support construction of Alpha and Rips filtrations, with more on the way.  
->>>>>>> 75d7d166
-
-If you have a particular filtration you would like implemented, please feel free to reach out and we can work on helping with implementation and integration, so others can use it.
-
-
-<<<<<<< HEAD
-![Example Cech Filtration](examples/CustomExample.svg "Example of a Custom Filtration")
-=======
->>>>>>> 75d7d166
-
-## Dependencies
-* Numpy
-* Matplotlib
-* Phat
-
-## Setup
-You will need to install the Python wrapper for [Phat](https://github.com/xoltar/phat) using pip
-
-```
-pip install phat
-```
-
-Cechmate is currently not hosted on pypi, until it is, please install the library from a clone with the following commands:
-```
-git clone https://github.com/ctralie/cechmate
-cd cechmate
-pip install -e .
-```
-
-<<<<<<< HEAD
-And the persistence diagrams are
-![Example Alpha Filtration](examples/AlphaExample.svg "Example of an Alpha Filtration")
-=======
->>>>>>> 75d7d166
-
 ## Test examples
 
 Please refer to the BasicUsage notebook in the examples/ directory