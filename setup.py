--- conflicted
+++ resolved
@@ -41,15 +41,7 @@
           'pytest-cov'
         ],
         'docs': [ # `pip install -e ".[docs]"`
-<<<<<<< HEAD
-          'ipython',
-          'sphinx',
-          'nbsphinx',
-          'sphinx-better-theme',
-          'sphinxcontrib-fulltoc'
-=======
           'sktda_docs_config'
->>>>>>> 0e6feabc
         ]
       },
       python_requires='>=3.4',
